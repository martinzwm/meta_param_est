import pdb
import tqdm
import numpy as np
import wandb
import argparse

import torch
import torch.nn as nn
import torch.nn.functional as F
import torch.optim as optim
from info_nce import InfoNCE

from model import TrajectoryLSTM, AutoregressiveLSTM, VAEAutoencoder
from dynamics import get_dataloader

# seed
seed_value = 42
import random
random.seed(seed_value)
np.random.seed(seed_value)
torch.manual_seed(seed_value)
if torch.cuda.is_available():
    torch.cuda.manual_seed(seed_value)
    torch.cuda.manual_seed_all(seed_value)
    torch.backends.cudnn.deterministic = True
    torch.backends.cudnn.benchmark = False

<<<<<<< HEAD
# default config if no sweep
default_config = {
    'learning_rate': 1e-3,
    'hidden_size': 20,
    'lambda_kl': 0.1,
    'lambda_contrastive': 0.1,
}
    
def train_vae_contrastive(config=None):
    # Initialize wandb if config is not None
    log_to_wandb = False
    if config is None:
        wandb.init(config=config, project="vae_autoencoder", entity="contrastive-time-series")
        config = wandb.config
        log_to_wandb = True
    else:
        config = default_config
    
=======

def train_vae_contrastive():
    # Hyperparameters
>>>>>>> af89ad13
    device = torch.device("cuda" if torch.cuda.is_available() else "cpu")
    predict_ahead = 1
    hidden_size = 100
    hidden_size_param = 100
    
<<<<<<< HEAD
    predict_ahead = 1
    hidden_size = config['hidden_size']
    lr = config['learning_rate']
    lambda_kl = config['lambda_kl']
    lambda_contrastive = config['lambda_contrastive']
    
    encoder = AutoregressiveLSTM(hidden_size=hidden_size, predict_ahead=predict_ahead).to(device)
    decoder = AutoregressiveLSTM(hidden_size=hidden_size, predict_ahead=99, is_decoder=True).to(device)
    vae = VAEAutoencoder(encoder, decoder, hidden_size).to(device)
    optimizer = optim.Adam(vae.parameters(), lr=lr)
=======
    # Load model
    encoder = AutoregressiveLSTM(
        hidden_size=hidden_size, 
        hidden_size_param=hidden_size_param, 
        predict_ahead=predict_ahead
    ).to(device)
    decoder = AutoregressiveLSTM(hidden_size=hidden_size, predict_ahead=99, is_decoder=True).to(device)
    vae = VAEAutoencoder(encoder, decoder, hidden_size).to(device)
    optimizer = optim.Adam(encoder.parameters(), lr=1e-2)
    scheduler = torch.optim.lr_scheduler.CosineAnnealingWarmRestarts(optimizer, T_0=10000, T_mult=1, eta_min=1e-4)
>>>>>>> af89ad13
    
    dataloader = get_dataloader(batch_size=32, data_path="train_data.pickle", num_workers=8)
    loss_fn_contrastive = InfoNCE()
    loss_fn_reconstruct = nn.MSELoss()

    num_epochs = 10000
    for epoch in tqdm.tqdm(range(num_epochs)):
        total_loss, total_loss_kl, total_loss_recon, total_loss_contrastive = 0.0, 0.0, 0.0, 0.0
        
        for i, (W, times, trajectories) in enumerate(dataloader):
            optimizer.zero_grad()
            
            # Get data
            trajectories = trajectories.to(device)
            batch_size, sample_size, time_size, state_size = trajectories.shape # batch_size = # of param. sets
            
            # Sample 2 trajectories from each set of parameters for contrastive learning
            indices = torch.randint(sample_size, (batch_size, 2), device=trajectories.device) # NOTE: could lead to duplicate samples
            sample1 = trajectories[torch.arange(batch_size), indices[:, 0]] # batch_size x seq_len x state_size
            sample2 = trajectories[torch.arange(batch_size), indices[:, 1]]
            data = torch.concat((sample1, sample2), dim=0)
            
            # Run VAE
            input = data[:, :-1, :]
            target = data[:, 1:, :]
            recon_x, mu, logvar, c_t = vae(input)
            
            # Reconstruction Loss
            loss_recon = loss_fn_reconstruct(recon_x, target)

            # KL Divergence Loss
            loss_kl = -0.5 * torch.sum(1 + logvar - mu.pow(2) - logvar.exp())
    
            # Contrastive Loss
            hidden_vecs = c_t.squeeze(0)
            sample1 = hidden_vecs[:batch_size, :]
            sample2 = hidden_vecs[batch_size:, :]

            sample1 = F.normalize(sample1, p=2, dim=1)
            sample2 = F.normalize(sample2, p=2, dim=1)
            
            loss_contrastive = loss_fn_contrastive(sample1, sample2)
            
            # Total loss
            loss = loss_recon + lambda_kl * loss_kl + lambda_contrastive * loss_contrastive
            loss.backward()
            optimizer.step()
            scheduler.step()

            # Logging
            total_loss += loss.item()
            total_loss_recon += loss_recon.item()
            total_loss_kl += loss_kl.item()
            total_loss_contrastive += loss_contrastive.item()
        
        # Save model
        if epoch % 100 == 0:
            print("Epoch: {}, Loss: {}".format(epoch, total_loss / len(dataloader)))
            print("Reconstruction Loss: {}".format(total_loss_recon / len(dataloader)))
            print("KL Divergence: {}".format(total_loss_kl / len(dataloader)))
            print("Contrastive Loss: {}".format(total_loss_contrastive / len(dataloader)))
            
            # Log metrics to wandb
            if log_to_wandb:
                wandb.log({"epoch": epoch, "total_loss": total_loss, "recon_loss": total_loss_recon,
                        "kl_loss": total_loss_kl, "contrastive_loss": total_loss_contrastive})
        
        # Save model
        if (epoch+1) % 1000 == 0:
            model_path = f"./ckpts/vae_model_{epoch+1}.pt"
            
            if log_to_wandb:
                wandb.save(model_path)  # Save model checkpoints to wandb
            else: 
                torch.save(vae.state_dict(), model_path)
            

def train_contrastive(config=None):
    # Initialize wandb if config is not None
    log_to_wandb = False
    if config is None:
        wandb.init(config=config, project="vae_autoencoder", entity="contrastive-time-series")
        config = wandb.config
        log_to_wandb = True
    else:
        config = default_config
    
    # Training loop
    device = torch.device("cuda" if torch.cuda.is_available() else "cpu")
    # encoder = TrajectoryLSTM(hidden_size=10).to(device)
    lambda_traj = 10
<<<<<<< HEAD
    predict_ahead = 30
    hidden_size = config['hidden_size']
    lr = config['learning_rate']
    encoder = AutoregressiveLSTM(hidden_size=hidden_size, predict_ahead=predict_ahead).to(device)
    # encoder.load_state_dict(torch.load("./ckpts/model_10000.pt"))
    optimizer = optim.Adam(encoder.parameters(), lr=lr)
=======
    predict_ahead = 1
    hidden_size = 100
    hidden_size_param = 100
    encoder = AutoregressiveLSTM(
        hidden_size=hidden_size, 
        hidden_size_param=hidden_size_param, 
        predict_ahead=predict_ahead
    ).to(device)
    # encoder.load_state_dict(torch.load("./ckpts/model_10000.pt"))
    optimizer = optim.Adam(encoder.parameters(), lr=1e-2)
    scheduler = torch.optim.lr_scheduler.CosineAnnealingWarmRestarts(optimizer, T_0=10000, T_mult=1, eta_min=1e-4)
>>>>>>> af89ad13

    dataloader = get_dataloader(batch_size=32, data_path="train_data.pickle", num_workers=8)
    loss_fn_contrastive = InfoNCE()
    loss_fn_predictive = nn.MSELoss()

    num_epochs = 10000
    for epoch in tqdm.tqdm(range(num_epochs)):
        total_loss, total_loss_contrastive, total_loss_predictive = 0.0, 0.0, 0.0
        
        for i, (W, times, trajectories) in enumerate(dataloader):
            optimizer.zero_grad()
            
            # Get data
            trajectories = trajectories.to(device)
            batch_size, sample_size, time_size, state_size = trajectories.shape
            
            # Run model
            data = trajectories.view(-1, time_size, state_size)
            input = data[:, :-1, :]
            targets = data[:, 1:, :]
            predictions, hidden_vecs = encoder(input)
            hidden_vecs = encoder.get_embedding(hidden_vecs)

            # Predictive Loss
            predictions_auto = predictions
            targets_auto = torch.zeros(batch_size * sample_size, time_size - predict_ahead, predict_ahead, state_size).to(device)
            for i in range(predict_ahead):
                targets_auto[:, :, i, :] = targets[:, i:time_size-predict_ahead+i, :]
            
            loss_predictive = loss_fn_predictive(predictions_auto, targets_auto)

            # Contrastive loss
            hidden_vecs = hidden_vecs.squeeze(0)
            hidden_vecs = hidden_vecs.view(batch_size, sample_size, -1)

            # Sample sample_size number of times, this is a hyperparameter.
            loss_contrastive_list = []
            for i in range(10):
                indices = torch.randint(sample_size, (batch_size, 2), device=trajectories.device) # NOTE: could lead to duplicate samples
                sample1 = hidden_vecs[torch.arange(batch_size), indices[:, 0], :]
                sample2 = hidden_vecs[torch.arange(batch_size), indices[:, 1], :]

                # Force top k dimension to be corresponds to parameters
                sample1 = sample1[:, :10]
                sample2 = sample2[:, :10]
                sample1 = sample1 / torch.norm(sample1, dim=1, keepdim=True)
                sample2 = sample2 / torch.norm(sample2, dim=1, keepdim=True)
                loss_contrastive_list.append(loss_fn_contrastive(sample1, sample2))
            loss_contrastive = torch.mean(torch.stack(loss_contrastive_list))

            # Total loss
            loss = lambda_traj * loss_predictive + loss_contrastive
            loss.backward()
            optimizer.step()
            scheduler.step()

            # Logging
            total_loss += loss.item()
            total_loss_contrastive += loss_contrastive.item()
            total_loss_predictive += loss_predictive.item()

        # Log
        if epoch % 100 == 0:
            print("Epoch: {}, Loss: {}".format(epoch, total_loss / len(dataloader)))
            print("Predictive Loss: {}".format(total_loss_predictive / len(dataloader)))
            print("Contrastive Loss: {}".format(total_loss_contrastive / len(dataloader)))
            # print("Sample 1: {}".format(sample1[:2]))
            # print("Sample 2: {}".format(sample2[:2]))

            # Log metrics to wandb
            if log_to_wandb:
                wandb.log({"epoch": epoch, "total_loss": total_loss, "predictive_loss": total_loss_predictive,
                        "contrastive_loss": total_loss_contrastive})
        
        # Save model
        if (epoch+1) % 1000 == 0:
            model_path = f"./ckpts/model_{epoch+1}.pt"
            if log_to_wandb:
                wandb.save(model_path)  # Save model checkpoints to wandb
            else: 
                torch.save(encoder.state_dict(), model_path)


def train_linear(ckpt_path="./ckpts/model_10000.pt", verbose=False):
    # Training loop
    device = torch.device("cuda" if torch.cuda.is_available() else "cpu")
    encoder = TrajectoryLSTM(hidden_size=10).to(device)
    encoder.load_state_dict(torch.load(ckpt_path))
    optimizer = optim.Adam(encoder.parameters(), lr=2e-3)
    dataloader = get_dataloader(batch_size=32, data_path="train_data.pickle")
    loss_fn = nn.MSELoss()

    num_epochs = 10000
    for epoch in tqdm.tqdm(range(num_epochs)):
        total_loss = 0.0
        
        for i, (W, times, trajectories) in enumerate(dataloader):
            optimizer.zero_grad()
            
            trajectories = trajectories.to(device)
            batch_size, sample_size, time_size, state_size = trajectories.shape

            # Run model
            data = trajectories.view(-1, time_size, state_size)
            input = data[:, :-1, :]
            with torch.no_grad():
                predictions, hidden_vecs = encoder(input)
            hidden_vecs = encoder.get_embedding(hidden_vecs)

            # Get the embeddings for all the trajectories in the batch
            hidden_vecs = hidden_vecs.view(batch_size, sample_size, -1)

            # Select 1 trajectories from each set of parameters for contrastive learning
            sample = []
            for i in range(batch_size):
                idx1 = np.random.choice(sample_size, 1, replace=False)
                sample.append(hidden_vecs[i, idx1, :])
            sample = torch.stack(sample)
            sample.squeeze_(1)

            # Compute loss
            loss = loss_fn(sample, W[:, 2:].to(device))
            loss.backward()
            optimizer.step()
            
            total_loss += loss.item()

        # Log
        if epoch % 100 == 0 and verbose:
            print("Epoch: {}, Loss: {}".format(epoch, total_loss / len(dataloader)))
        
        # Save model
        if (epoch+1) % 1000 == 0:
            torch.save(encoder.state_dict(), f"./ckpts/model_linear_{epoch+1}.pt")
        
    # Evaluate
    gt_params = W[:, 2:].numpy()
    pred_params = sample.detach().cpu().numpy()
    mae = np.mean(np.abs(pred_params - gt_params), axis=0)
    print("MAE (params) on the training set: ", mae)


def get_hidden_vectors_and_params(model, dataloader, device, model_type="AutoregressiveLSTM"):
    """
    Extract hidden vectors (a column of ones is added as bias) and ground truth parameters for a given model.
    """
    y, y_hat = [], []
    for _, (W, _, trajectories) in enumerate(dataloader):        
        trajectories = trajectories.to(device)
        batch_size, sample_size, time_size, state_size = trajectories.shape

        # Run model
        data = trajectories.view(-1, time_size, state_size)
        input = data[:, :-1, :]

        with torch.no_grad():
            model_outputs = model(input)
            hidden_vecs = model_outputs[-1] # the last entry is the hidden_vecs
            if model_type == "AutoregressiveLSTM":
                hidden_vecs = model.get_embedding(hidden_vecs)

        # Reshape and store hidden vectors and ground truth parameters
        hidden_vecs = hidden_vecs.view(batch_size * sample_size, -1)
        W = W[:, 2:].repeat_interleave(sample_size, dim=0)

        y_hat.append(hidden_vecs)
        y.append(W)
    
    # Add columns of ones for bias term
    hidden_vecs = torch.cat(y_hat, dim=0).cpu()
    ones = torch.ones(hidden_vecs.shape[0], 1)
    hidden_vecs_with_bias = torch.cat((hidden_vecs, ones), dim=1).cpu()
    gt_params = torch.cat(y, dim=0).cpu()

    return hidden_vecs_with_bias, gt_params

def solve(X, Y):
    """
    Optimize a linear layer to map hidden vectors to parameters.
    """
    linear_layer = torch.linalg.lstsq(X, Y).solution
    return linear_layer.numpy()


def opt_linear(ckpt_path, model_type='AutoregressiveLSTM'):
    """
    Evaluate the model on the validation set.
    """
    device = torch.device("cuda" if torch.cuda.is_available() else "cpu")
    dataloader = get_dataloader(batch_size=32, data_path="train_data.pickle", num_workers=4)

    hidden_size=100
    hidden_size_param=100
    predict_ahead=1
    encoder = AutoregressiveLSTM(
        hidden_size=hidden_size, 
        hidden_size_param=hidden_size_param, 
        predict_ahead=predict_ahead
    ).to(device)

    # Load the model
    if model_type == 'AutoregressiveLSTM':
        model = encoder
    elif model_type == 'VAEAutoencoder':
        decoder = AutoregressiveLSTM(hidden_size=hidden_size, predict_ahead=99, is_decoder=True).to(device)
        model = VAEAutoencoder(encoder, decoder, hidden_size).to(device)
          
    model.load_state_dict(torch.load(ckpt_path, map_location = device))
    model.eval()

    # Extract hidden vectors and parameters
    hidden_vecs, gt_params = get_hidden_vectors_and_params(model, dataloader, device, model_type) # hidden_vecs here has bias column

    # Solve for the linear system
    linear_layer = solve(hidden_vecs, gt_params)

    # Evaluate using the linear_layer
    pred_params = np.matmul(hidden_vecs, linear_layer).numpy()
    mae = np.mean(np.abs(pred_params - gt_params.numpy()), axis=0)
    print("MAE (params) on the training set: ", mae)
    return linear_layer


def vae_hyperparam_search():
    sweep_config = {
        'method': 'bayes', 
        'metric': {'name': 'total_loss', 'goal': 'minimize'},
        'parameters': {
            'learning_rate': {'distribution': 'log_uniform', 'min': -10, 'max': -4},
            'hidden_size': {'values': [20, 40, 60]},
            'lambda_kl': {'values': [0.05, 0.1]},
            'lambda_contrastive': {'values': [0.1, 1]}}
        }
    sweep_id = wandb.sweep(sweep_config, project="vae_autoencoder", entity="contrastive-time-series")
    wandb.agent(sweep_id, train_vae_contrastive)
    

def lstm_hyperparam_search():
    sweep_config = {
        'method': 'bayes', 
        'metric': {'name': 'total_loss', 'goal': 'minimize'},
        'parameters': {
            'learning_rate': {'distribution': 'log_uniform', 'min': -12, 'max': -6},
            'hidden_size': {'values': [20, 40, 60]}}
        }
    sweep_id = wandb.sweep(sweep_config, project="lstm_autoregressive", entity="contrastive-time-series")
    wandb.agent(sweep_id, train_contrastive)
    
if __name__ == "__main__":
<<<<<<< HEAD
    # # Train
    train_contrastive(default_config)    
    # train_vae_contrastive(default_config)
    
    # # Sweep
    # lstm_hyperparam_search()
    # vae_hyperparam_search()
    
=======
    # Train
    # train_contrastive()
    train_vae_contrastive()
>>>>>>> af89ad13

    # # Evaluat on a single checkpoint
    # opt_linear("./ckpts/model_4000.pt")
    # opt_linear("./ckpts/vae_model_1000.pt", 'VAEAutoencoder')

    # # Evaluate on training set
    # for epoch in range(1000, 60001, 1000):
    #     ckpt_path = f"./ckpts/model_{epoch}.pt"
    #     print("Evaluating: ", ckpt_path)
    #     opt_linear(ckpt_path)<|MERGE_RESOLUTION|>--- conflicted
+++ resolved
@@ -25,7 +25,7 @@
     torch.backends.cudnn.deterministic = True
     torch.backends.cudnn.benchmark = False
 
-<<<<<<< HEAD
+    
 # default config if no sweep
 default_config = {
     'learning_rate': 1e-3,
@@ -44,28 +44,15 @@
     else:
         config = default_config
     
-=======
-
-def train_vae_contrastive():
     # Hyperparameters
->>>>>>> af89ad13
     device = torch.device("cuda" if torch.cuda.is_available() else "cpu")
     predict_ahead = 1
-    hidden_size = 100
-    hidden_size_param = 100
-    
-<<<<<<< HEAD
-    predict_ahead = 1
     hidden_size = config['hidden_size']
+    hidden_size_param = config['hidden_size_param']
     lr = config['learning_rate']
     lambda_kl = config['lambda_kl']
     lambda_contrastive = config['lambda_contrastive']
-    
-    encoder = AutoregressiveLSTM(hidden_size=hidden_size, predict_ahead=predict_ahead).to(device)
-    decoder = AutoregressiveLSTM(hidden_size=hidden_size, predict_ahead=99, is_decoder=True).to(device)
-    vae = VAEAutoencoder(encoder, decoder, hidden_size).to(device)
-    optimizer = optim.Adam(vae.parameters(), lr=lr)
-=======
+
     # Load model
     encoder = AutoregressiveLSTM(
         hidden_size=hidden_size, 
@@ -74,9 +61,8 @@
     ).to(device)
     decoder = AutoregressiveLSTM(hidden_size=hidden_size, predict_ahead=99, is_decoder=True).to(device)
     vae = VAEAutoencoder(encoder, decoder, hidden_size).to(device)
-    optimizer = optim.Adam(encoder.parameters(), lr=1e-2)
+    optimizer = optim.Adam(encoder.parameters(), lr=lr)
     scheduler = torch.optim.lr_scheduler.CosineAnnealingWarmRestarts(optimizer, T_0=10000, T_mult=1, eta_min=1e-4)
->>>>>>> af89ad13
     
     dataloader = get_dataloader(batch_size=32, data_path="train_data.pickle", num_workers=8)
     loss_fn_contrastive = InfoNCE()
@@ -164,30 +150,24 @@
     else:
         config = default_config
     
-    # Training loop
+    # Hyperparameter
     device = torch.device("cuda" if torch.cuda.is_available() else "cpu")
     # encoder = TrajectoryLSTM(hidden_size=10).to(device)
     lambda_traj = 10
-<<<<<<< HEAD
-    predict_ahead = 30
+    predict_ahead = 1
     hidden_size = config['hidden_size']
+    hidden_size_param = config['hidden_size_param']
     lr = config['learning_rate']
-    encoder = AutoregressiveLSTM(hidden_size=hidden_size, predict_ahead=predict_ahead).to(device)
-    # encoder.load_state_dict(torch.load("./ckpts/model_10000.pt"))
-    optimizer = optim.Adam(encoder.parameters(), lr=lr)
-=======
-    predict_ahead = 1
-    hidden_size = 100
-    hidden_size_param = 100
+    
+    # Load model
     encoder = AutoregressiveLSTM(
         hidden_size=hidden_size, 
         hidden_size_param=hidden_size_param, 
         predict_ahead=predict_ahead
     ).to(device)
     # encoder.load_state_dict(torch.load("./ckpts/model_10000.pt"))
-    optimizer = optim.Adam(encoder.parameters(), lr=1e-2)
+    optimizer = optim.Adam(encoder.parameters(), lr=lr)
     scheduler = torch.optim.lr_scheduler.CosineAnnealingWarmRestarts(optimizer, T_0=10000, T_mult=1, eta_min=1e-4)
->>>>>>> af89ad13
 
     dataloader = get_dataloader(batch_size=32, data_path="train_data.pickle", num_workers=8)
     loss_fn_contrastive = InfoNCE()
@@ -437,7 +417,6 @@
     wandb.agent(sweep_id, train_contrastive)
     
 if __name__ == "__main__":
-<<<<<<< HEAD
     # # Train
     train_contrastive(default_config)    
     # train_vae_contrastive(default_config)
@@ -446,11 +425,6 @@
     # lstm_hyperparam_search()
     # vae_hyperparam_search()
     
-=======
-    # Train
-    # train_contrastive()
-    train_vae_contrastive()
->>>>>>> af89ad13
 
     # # Evaluat on a single checkpoint
     # opt_linear("./ckpts/model_4000.pt")
